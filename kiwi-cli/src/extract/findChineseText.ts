--- conflicted
+++ resolved
@@ -166,7 +166,6 @@
  */
 function findTextInJs(code: string) {
   const matches = [];
-<<<<<<< HEAD
   const ast = babelParser.parse(code, { 
     sourceType: "module", 
     plugins: [
@@ -174,9 +173,6 @@
       'decorators-legacy'
     ] 
   })
-=======
-  const ast = babelParser.parse(code, { sourceType: 'module', plugins: ['jsx'] });
->>>>>>> 18863386
 
   babelTraverse.default(ast, {
     StringLiteral({ node }) {
