/**
 * @author linhuiw
 * @desc 插件主入口
 */
import * as vscode from 'vscode';
import * as _ from 'lodash';
import * as fs from 'fs-extra';
import * as slash from 'slash2';
import { getSuggestLangObj } from './getLangData';
import { I18N_GLOB, LANG_PREFIX } from './const';
import { findAllI18N, findI18N } from './findAllI18N';
import { findMatchKey } from './utils';
import { triggerUpdateDecorations } from './chineseCharDecorations';
import { TargetStr } from './define';
import { replaceAndUpdate } from './replaceAndUpdate';

/**
 * 主入口文件
 * @param context
 */
export function activate(context: vscode.ExtensionContext) {
  if (!fs.existsSync(LANG_PREFIX)) {
    /** 存在配置文件则开启 */
    return;
  }
  console.log('Congratulations, your extension "kiwi-linter" is now active!');
  context.subscriptions.push(vscode.commands.registerCommand('vscode-i18n-linter.findAllI18N', findAllI18N));
  let targetStrs: TargetStr[] = [];
  let finalLangObj = {};

  let activeEditor = vscode.window.activeTextEditor;
  if (activeEditor) {
    triggerUpdateDecorations(newTargetStrs => {
      targetStrs = newTargetStrs;
    });
  }

  context.subscriptions.push(vscode.commands.registerTextEditorCommand('vscode-i18n-linter.findI18N', findI18N));

  // 监听 langs/ 文件夹下的变化，重新生成 finalLangObj
  const watcher = vscode.workspace.createFileSystemWatcher(I18N_GLOB);
  context.subscriptions.push(watcher.onDidChange(() => (finalLangObj = getSuggestLangObj())));
  context.subscriptions.push(watcher.onDidCreate(() => (finalLangObj = getSuggestLangObj())));
  context.subscriptions.push(watcher.onDidDelete(() => (finalLangObj = getSuggestLangObj())));
  finalLangObj = getSuggestLangObj();

  // 识别到出错时点击小灯泡弹出的操作
  const hasLightBulb = vscode.workspace.getConfiguration('vscode-i18n-linter').get('enableReplaceSuggestion');
  if (hasLightBulb) {
    context.subscriptions.push(
      vscode.languages.registerCodeActionsProvider(
        [
          { scheme: 'file', language: 'typescriptreact' },
          { scheme: 'file', language: 'html' },
          { scheme: 'file', language: 'typescript' },
          { scheme: 'file', language: 'javascriptreact' },
          { scheme: 'file', language: 'javascript' }
        ],
        {
<<<<<<< HEAD
          provideCodeActions: function(document, range, context, token) {
            const targetStr = targetStrs.find(t => range.intersection(t.range) !== undefined);
=======
          provideCodeActions: function (document, range, context, token) {
            const targetStr = targetStrs.find(
              t => range.intersection(t.range) !== undefined
            );
>>>>>>> 5cc3b1fe
            if (targetStr) {
              const sameTextStrs = targetStrs.filter(t => t.text === targetStr.text);
              const text = targetStr.text;
              const actions = [];
              for (const key in finalLangObj) {
                if (finalLangObj[key] === text) {
                  actions.push({
                    title: `抽取为 \`I18N.${key}\``,
                    command: 'vscode-i18n-linter.extractI18N',
                    arguments: [
                      {
                        targets: sameTextStrs,
                        varName: `I18N.${key}`
                      }
                    ]
                  });
                }
              }

              return actions.concat({
                title: `抽取为自定义 I18N 变量（共${sameTextStrs.length}处）`,
                command: 'vscode-i18n-linter.extractI18N',
                arguments: [
                  {
                    targets: sameTextStrs
                  }
                ]
              });
            }
          }
        }
      )
    );
  }

  // 点击小灯泡后进行替换操作
  context.subscriptions.push(
    vscode.commands.registerCommand('vscode-i18n-linter.extractI18N', args => {
      return new Promise(resolve => {
        // 若变量名已确定则直接开始替换
        if (args.varName) {
          return resolve(args.varName);
        }

        const currentFilename = activeEditor.document.fileName;
        const suggestPageRegex = /\/pages\/\w+\/([^\/]+)\/([^\/\.]+)/;

        let suggestion = [];
        if (currentFilename.includes('/pages/')) {
          suggestion = currentFilename.match(suggestPageRegex);
        }
        if (suggestion) {
          suggestion.shift();
        }
        /** 如果没有匹配到 Key */
        if (!(suggestion && suggestion.length)) {
          const names = slash(currentFilename).split('/') as string[];
          const fileName = _.last(names);
          const fileKey = fileName.split('.')[0].replace(new RegExp('-', 'g'), '_');
          const dir = names[names.length - 2].replace(new RegExp('-', 'g'), '_');
          if (dir === fileKey) {
            suggestion = [dir];
          } else {
            suggestion = [dir, fileKey];
          }
        }
        // 否则要求用户输入变量名
        return resolve(
          vscode.window.showInputBox({
<<<<<<< HEAD
            prompt: '请输入变量名，格式 `I18N.[page].[key]`，按 <回车> 启动替换',
            value: `I18N.${suggestion.length ? suggestion.join('.') + '.' : ''}`,
=======
            prompt:
              '请输入变量名，格式 `I18N.[page].[key]`，按 <回车> 启动替换',
            value: `I18N.${
              suggestion.length ? suggestion.join('.') + '.' : ''
              }`,
>>>>>>> 5cc3b1fe
            validateInput(input) {
              if (!input.match(/^I18N\.\w+\.\w+/)) {
                return '变量名格式 `I18N.[page].[key]`，如 `I18N.dim.new`，[key] 中可包含更多 `.`';
              }
            }
          })
        );
      }).then((val: string) => {
        // 没有输入变量名
        if (!val) {
          return;
        }
        const finalArgs = Array.isArray(args.targets) ? args.targets : [args.targets];
        return finalArgs
          .reduce((prev: Promise<any>, curr: TargetStr, index: number) => {
            return prev.then(() => {
              const isEditCommon = val.startsWith('I18N.common.');
              return replaceAndUpdate(curr, val, !isEditCommon && index === 0 ? !args.varName : false);
            });
          }, Promise.resolve())
          .then(
            () => {
              vscode.window.showInformationMessage(`成功替换 ${finalArgs.length} 处文案`);
            },
            err => {
              console.log(err, 'err');
            }
          );
      });
    })
  );

  // 使用 cmd + shift + p 执行的公共文案替换
  context.subscriptions.push(
    vscode.commands.registerCommand('vscode-i18n-linter.replaceCommon', () => {
      const commandKeys = Object.keys(finalLangObj).filter(k => k.includes('common.'));
      if (targetStrs.length === 0 || commandKeys.length === 0) {
        vscode.window.showInformationMessage('没有找到可替换的公共文案');
        return;
      }

      const replaceableStrs = targetStrs.reduce((prev, curr) => {
        const key = findMatchKey(finalLangObj, curr.text);
        if (key && key.startsWith('common.')) {
          return prev.concat({
            target: curr,
            key
          });
        }

        return prev;
      }, []);

      if (replaceableStrs.length === 0) {
        vscode.window.showInformationMessage('没有找到可替换的公共文案');
        return;
      }

      vscode.window
        .showInformationMessage(
          `共找到 ${replaceableStrs.length} 处可自动替换的文案，是否替换？`,
          { modal: true },
          'Yes'
        )
        .then(action => {
          if (action === 'Yes') {
            replaceableStrs
              .reduce((prev: Promise<any>, obj) => {
                return prev.then(() => {
                  return replaceAndUpdate(obj.target, `I18N.${obj.key}`, false);
                });
              }, Promise.resolve())
              .then(() => {
                vscode.window.showInformationMessage('替换完成');
              })
              .catch(e => {
                vscode.window.showErrorMessage(e.message);
              });
          }
        });
    })
  );

  // 当 切换文档 的时候重新检测当前文档中的中文文案
  context.subscriptions.push(
    vscode.window.onDidChangeActiveTextEditor(editor => {
      activeEditor = editor;
      if (editor) {
        triggerUpdateDecorations(newTargetStrs => {
          targetStrs = newTargetStrs;
        });
      }
    }, null)
  );

  // 当 文档发生变化时 的时候重新检测当前文档中的中文文案
  context.subscriptions.push(
    vscode.workspace.onDidChangeTextDocument(event => {
      if (activeEditor && event.document === activeEditor.document) {
        triggerUpdateDecorations(newTargetStrs => {
          targetStrs = newTargetStrs;
        });
      }
    }, null)
  );
}<|MERGE_RESOLUTION|>--- conflicted
+++ resolved
@@ -57,15 +57,8 @@
           { scheme: 'file', language: 'javascript' }
         ],
         {
-<<<<<<< HEAD
           provideCodeActions: function(document, range, context, token) {
             const targetStr = targetStrs.find(t => range.intersection(t.range) !== undefined);
-=======
-          provideCodeActions: function (document, range, context, token) {
-            const targetStr = targetStrs.find(
-              t => range.intersection(t.range) !== undefined
-            );
->>>>>>> 5cc3b1fe
             if (targetStr) {
               const sameTextStrs = targetStrs.filter(t => t.text === targetStr.text);
               const text = targetStr.text;
@@ -135,16 +128,8 @@
         // 否则要求用户输入变量名
         return resolve(
           vscode.window.showInputBox({
-<<<<<<< HEAD
             prompt: '请输入变量名，格式 `I18N.[page].[key]`，按 <回车> 启动替换',
             value: `I18N.${suggestion.length ? suggestion.join('.') + '.' : ''}`,
-=======
-            prompt:
-              '请输入变量名，格式 `I18N.[page].[key]`，按 <回车> 启动替换',
-            value: `I18N.${
-              suggestion.length ? suggestion.join('.') + '.' : ''
-              }`,
->>>>>>> 5cc3b1fe
             validateInput(input) {
               if (!input.match(/^I18N\.\w+\.\w+/)) {
                 return '变量名格式 `I18N.[page].[key]`，如 `I18N.dim.new`，[key] 中可包含更多 `.`';
