{
  "name": "vscode-i18n-linter",
  "displayName": "kiwi-linter",
  "description": "A VSCode extension to identify and extract string literals for js(x)/ts(x) files",
  "version": "1.3.6",
  "publisher": "undefinedvs",
  "engines": {
    "vscode": "^1.18.0"
  },
  "categories": [
    "Other",
    "Linters"
  ],
  "repository": {
    "type": "git",
    "url": "https://github.com/alibaba/kiwi"
  },
  "activationEvents": [
    "onLanguage:typescript",
    "onLanguage:typescriptreact",
    "onLanguage:javascriptreact",
    "onLanguage:javascript",
    "onLanguage:html",
    "onLanguage:vue",
    "onCommand:vscode-i18n-linter.replaceCommon",
    "onCommand:vscode-i18n-linter.findI18N",
    "onCommand:vscode-i18n-linter.findAllI18N"
  ],
  "main": "./out/extension",
  "icon": "icon.png",
  "contributes": {
    "configuration": {
      "type": "object",
      "title": "I18N Linter",
      "properties": {
        "vscode-i18n-linter.markStringLiterals": {
          "type": "boolean",
          "default": true,
          "description": "Mark string literals in editor so you can quickly spot on them"
        },
        "vscode-i18n-linter.langPrefix": {
          "type": "string",
          "default": ".kiwi/zh-CN/",
          "description": "Language store path"
        },
        "vscode-i18n-linter.showOverviewRuler": {
          "type": "boolean",
          "default": true,
          "description": "Show non-English letter position on the overview ruler"
        },
        "vscode-i18n-linter.markColor": {
          "type": "string",
          "default": "#f40",
          "description": "The color of matched non-English letters"
        },
        "vscode-i18n-linter.enableReplaceSuggestion": {
          "type": "boolean",
          "default": true,
          "description": "Add a light blob beside string literal and provide I18N variable replacement suggestions"
        },
        "vscode-i18n-linter.i18nFilesPattern": {
          "type": "string",
          "default": "**/src/**/*.+(vue|js*|html|ts*)",
          "description": "A glob expression (eg. abc/**/*.ts) to match I18N translation files"
        }
      }
    },
    "commands": [
      {
        "command": "vscode-i18n-linter.replaceCommon",
        "title": "Replace Common String Literals to I18N variables"
      },
      {
        "command": "vscode-i18n-linter.findI18N",
        "title": "Search inside Current File for I18N Strings"
      },
      {
        "command": "vscode-i18n-linter.findAllI18N",
        "title": "Search inside All Files for I18N Strings"
      },
      {
        "command": "vscode-i18n-linter.kiwigo",
        "title": "Kiwi Go!"
      }
    ],
    "keybindings": [
      {
        "command": "vscode-i18n-linter.findI18N",
        "key": "cmd+ctrl+f",
        "mac": "cmd+ctrl+f"
      },
      {
        "command": "vscode-i18n-linter.findAllI18N",
        "key": "cmd+ctrl+r",
        "mac": "cmd+ctrl+r"
      }
    ]
  },
  "keywords": [
    "React",
    "i18n"
  ],
  "scripts": {
    "vscode:prepublish": "npm run compile",
    "compile": "tsc -p ./",
    "watch": "tsc -watch -p ./",
    "postinstall": "node ../node_modules/vscode/bin/install",
    "test": "npm run compile && node ./node_modules/vscode/bin/test"
  },
  "devDependencies": {
    "@types/fs-extra": "^5.0.4",
    "@types/mocha": "^2.2.42",
    "@types/node": "^7.0.43",
    "husky": "^1.3.1",
    "vscode": "^1.1.6"
  },
  "dependencies": {
    "@angular/compiler": "^7.2.0",
    "@babel/core": "^7.5.5",
    "@babel/types": "^7.5.5",
    "find-in-files": "^0.5.0",
    "fs-extra": "^7.0.1",
    "globby": "^7.1.1",
    "lodash": "^4.17.4",
    "minimatch": "^3.0.4",
    "prettier": "^1.16.4",
    "randomstring": "^1.1.5",
    "slash2": "^2.0.0",
    "ts-node": "^6.0.3",
    "typescript": "^2.8.3",
<<<<<<< HEAD
    "vue-template-compiler": "^2.6.11"
=======
    "google-translate": "^2.2.0"
>>>>>>> 8eed5007
  }
}<|MERGE_RESOLUTION|>--- conflicted
+++ resolved
@@ -128,10 +128,7 @@
     "slash2": "^2.0.0",
     "ts-node": "^6.0.3",
     "typescript": "^2.8.3",
-<<<<<<< HEAD
-    "vue-template-compiler": "^2.6.11"
-=======
+    "vue-template-compiler": "^2.6.11",
     "google-translate": "^2.2.0"
->>>>>>> 8eed5007
   }
 }